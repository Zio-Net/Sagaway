--- conflicted
+++ resolved
@@ -331,11 +331,7 @@
             }
             catch (Exception ex)
             {
-<<<<<<< HEAD
                 _logger.LogError(ex, "Error loading saga state {SagaStateName}", SagaName);
-=======
-                _logger.LogError(ex, "Error loading saga state {SagaStateName}", SagaStateName);
->>>>>>> 7fb846c2
                 throw;
             }
             if (_done)
@@ -369,11 +365,7 @@
             }
             catch (Exception ex)
             {
-<<<<<<< HEAD
                 _logger.LogError(ex, "Error saving saga state {SagaStateName}", SagaName);
-=======
-                _logger.LogError(ex, "Error saving saga state {SagaStateName}", SagaStateName);
->>>>>>> 7fb846c2
                 throw;
             }
         });
@@ -389,11 +381,7 @@
             var json = await _sagaSupportOperations.LoadSagaAsync(SagaName);
 
             //log the json as readable text
-<<<<<<< HEAD
             _logger.LogDebug($"On loading state: Saga {SagaName} state: {json}");
-=======
-            _logger.LogDebug("On loading state: Saga {SagaStateName} state: {json}", SagaStateName, json);
->>>>>>> 7fb846c2
 
             if (json is null || json.Count == 0)
             {
@@ -435,11 +423,7 @@
         }
         catch (Exception ex)
         {
-<<<<<<< HEAD
-            _logger.LogError(ex, "Error loading saga state {SagaStateName}", SagaName);
-=======
-            _logger.LogError(ex, "Error loading saga state {SagaStateName}", SagaStateName);
->>>>>>> 7fb846c2
+            _logger.LogError(ex, "Error loading saga state {SagaName}", SagaName);
             _corruptedState = true;
             await CancelOperationRemindersAsync();
             throw new CorruptedSagaStateException($"[{SagaName}] Error loading Saga State, see inner exception. Important, check this problem, it can hurt reliability since a Saga process may stop in the middle!", ex);
@@ -448,12 +432,7 @@
 
     private async Task CancelOperationRemindersAsync()
     {
-<<<<<<< HEAD
          _logger.LogInformation("[{SagaName}] Trying to cancel all reminders for the saga", SagaName);
-=======
-         _logger.LogInformation("Trying to cancel all reminders for saga {_sagaUniqueId}", _sagaUniqueId);
-
->>>>>>> 7fb846c2
 
          foreach (var operation in _operations)
          {
@@ -506,11 +485,7 @@
         await _sagaSupportOperations.SaveSagaStateAsync(SagaName, json);
 
         //log the json as readable text
-<<<<<<< HEAD
         _logger.LogDebug("On storing state: Saga {SagaName} state: {json}", SagaName, json);
-=======
-        _logger.LogDebug("On storing state: Saga {SagaStateName} state: {json}", SagaStateName, json);
->>>>>>> 7fb846c2
     }
 
     /// <summary>
@@ -524,13 +499,8 @@
     /// <returns>Async method</returns>
     public async Task RunAsync()
     {
-<<<<<<< HEAD
+        _logger.LogInformation("[{SagaName}]: (Re)Starting saga execution", SagaName);
         bool ShouldRun() => !_done && !_deactivated && (NotStarted || InProgress);
-=======
-        _logger.LogInformation("(Re)Starting saga {SagaId} execution", _sagaUniqueId);
-
-        bool ShouldRun() => !_deactivated && (NotStarted || InProgress);
->>>>>>> 7fb846c2
 
         await _lock.LockAsync(async () =>
         {
@@ -667,18 +637,7 @@
 
     private async Task CheckForCompletionAsync()
     {
-<<<<<<< HEAD
-=======
-         //we use _done flag and not the Completed property to make sure we enter this function
-        //for the last time when the saga is done
-        if (_done)
-        {
-            _logger.LogInformation($"Saga {_sagaUniqueId} is already done.");
-            return;
-        }
-
->>>>>>> 7fb846c2
-        var recordedSteps = _stepRecorder.ToString();
+        
 
         try
         {
@@ -687,6 +646,7 @@
             if (_done)
                 return;
 
+            var recordedSteps = _stepRecorder.ToString();
             //Failed is a transient state, so the saga is not done reverting,
             //We ensure that we call the onFailedCallback only once
             if (Failed && _onFailedCallback != null && !_hasFailedReported)
@@ -748,23 +708,14 @@
 
         if (!_done) //saga completed
         {
-<<<<<<< HEAD
             _logger.LogInformation("[{SagaName}] Saga is still in progress.", SagaName);
-=======
-            _logger.LogInformation("Saga {_sagaUniqueId} is still in progress.", _sagaUniqueId);
->>>>>>> 7fb846c2
             return;
         }
 
         //saga is done
 
-<<<<<<< HEAD
         _logger.LogInformation("[{SagaName}] completed with status: " +
                                (Succeeded ? "Success" : Reverted ? "Reverted" : "RevertFailed"), SagaName);
-=======
-        _logger.LogInformation("Saga {_sagaUniqueId} completed with status: {status} ", _sagaUniqueId,
-                               (Succeeded ? "Success" : Reverted ? "Reverted" : "RevertFailed"));
->>>>>>> 7fb846c2
 
         SagaCompletionStatus sagaCompletionStatus = Succeeded ? SagaCompletionStatus.Succeeded :
             Reverted ? SagaCompletionStatus.Reverted : SagaCompletionStatus.RevertFailed;
@@ -800,11 +751,7 @@
     {
         if (_isReverting)
         {
-<<<<<<< HEAD
             _logger.LogInformation("[{SagaName}] is already in reverting state.", SagaName);
-=======
-            _logger.LogInformation("Saga {_sagaUniqueId} is already in reverting state.", _sagaUniqueId);
->>>>>>> 7fb846c2
             return;
         }
 
@@ -864,11 +811,7 @@
             }
             catch (Exception ex)
             {
-<<<<<<< HEAD
                 _logger.LogError(ex, $"[{SagaName}] Error handling reminder {reminder}, canceling reminder.");
-=======
-                _logger.LogError(ex, "Error handling reminder {reminder}, canceling reminder.", reminder);
->>>>>>> 7fb846c2
                 await _sagaSupportOperations.CancelReminderAsync(reminder);
             }
             finally
