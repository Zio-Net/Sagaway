--- conflicted
+++ resolved
@@ -99,7 +99,7 @@
     }
     catch (Exception e)
     {
-       logger.LogInformation(e, "Order id {orderId} is not exist", orderId);
+        logger.LogInformation(e, "Order id {orderId} is not exist", orderId);
     }
 
     //supporting out-of-order message
@@ -132,15 +132,10 @@
             break;
     }
 
-async Task ReserveCarAsync()
-{ 
+    async Task ReserveCarAsync()
+    {
         //get the number of car reserved in the class
         var (carClassState, carClassEtag) = await daprClient.GetStateAndETagAsync<int>("statestore", request.CarClass);
-<<<<<<< HEAD
-        
-        //demonstrating 2 cars per class limits that can be reserved
-        if (carClassState == 2)
-=======
 
         // Get the max allocation for this car class (default to 2 if not set)
         int maxAllocation = 2; // Default
@@ -153,7 +148,6 @@
             }
         }
         catch
->>>>>>> fb55a23e
         {
             // Use default if not found
         }
@@ -191,39 +185,6 @@
         }
 
 
-<<<<<<< HEAD
-      
-        try
-        {
-            var successCarClass = await daprClient.TrySaveStateAsync(
-                "statestore",
-                request.CarClass,
-                carClassState,
-                etag: carClassEtag
-            );
-
- 
-            var successReservation = await daprClient.TrySaveStateAsync(
-                "statestore",
-                orderId,
-                reservationState,
-                etag: orderIdEtag
-            );
-
-            if (successCarClass && successReservation)
-            {
-                logger.LogInformation("Car class {CarClass} reserved for order id {orderId} - {CarClassState} cars reserved",
-                    request.CarClass, request.OrderId, carClassState+1);
-
-                reservationOperationResult.IsSuccess = true;
-            }
-            else
-            {
-                logger.LogWarning("Failed to reserve due to ETag mismatch. CarClassSuccess: {carSuccess}, ReservationSuccess: {resSuccess}",
-                    successCarClass, successReservation);
-                reservationOperationResult.IsSuccess = false;
-            }
-=======
         var carClassStateUpdate = new StateTransactionRequest(request.CarClass,
             JsonSerializer.SerializeToUtf8Bytes(carClassState), // Use JsonSerializer
             StateOperationType.Upsert, carClassEtag);
@@ -266,28 +227,23 @@
 
             reservationOperationResult.IsSuccess = true;
             await daprClient.InvokeBindingAsync(callbackBindingNameProvider.CallbackBindingName, "create", reservationOperationResult);
->>>>>>> fb55a23e
-        }
-        catch (Exception ex)
-        {
-            logger.LogError(ex, "Unexpected failure while reserving car class {CarClass} for order id {orderId}", request.CarClass, request.OrderId);
+        }
+        catch (Exception e)
+        {
+            logger.LogError(e, "Failed to reserve car class {CarClass} for order id {orderId}", request.CarClass, request.OrderId);
             reservationOperationResult.IsSuccess = false;
-        }
-
-        await daprClient.InvokeBindingAsync(callbackBindingNameProvider.CallbackBindingName, "create", reservationOperationResult);
-}
-
-
-
-  
+            await daprClient.InvokeBindingAsync(callbackBindingNameProvider.CallbackBindingName, "create", reservationOperationResult);
+        }
+    }
 
 
 
     async Task CancelCarReservationAsync()
     {
-       //get the number of car reserved in the class
+        //get the number of car reserved in the class
         var (carClassState, carClassEtag) = await daprClient.GetStateAndETagAsync<int>("statestore", request.CarClass);
 
+        // Cancel the reservation
         if (reservationState.IsReserved)
         {
             reservationState.IsReserved = false;
@@ -295,9 +251,6 @@
             carClassState = Math.Max(0, carClassState - 1); // Ensure it doesn't go below 0
         }
 
-<<<<<<< HEAD
-       
-=======
         //we need transactional update to the number of cars reserved in the class and the reservation state
         var carClassStateUpdate = new StateTransactionRequest(request.CarClass,
             JsonSerializer.SerializeToUtf8Bytes(carClassState), // Use JsonSerializer
@@ -313,62 +266,37 @@
             reservationStateUpdate
         };
 
->>>>>>> fb55a23e
         try
         {
-            var successCarClass = await daprClient.TrySaveStateAsync(
-                "statestore",
-                request.CarClass,
-                carClassState,
-                etag: carClassEtag
-            );
-
-            var successReservation = await daprClient.TrySaveStateAsync(
-                "statestore",
-                orderId,
-                reservationState,
-                etag: orderIdEtag,
-                metadata: metadata
-            );
-
-            if (successCarClass && successReservation)
-            {
-                logger.LogInformation("Car class {CarClass} for order id {orderId} canceled - {CarClassState} cars reserved",
-                    request.CarClass, request.OrderId, carClassState);
-
-                reservationOperationResult.IsSuccess = true;
-            }
-            else
-            {
-                logger.LogWarning("Failed to cancel due to ETag mismatch. CarClassSuccess: {carSuccess}",successCarClass);
-                reservationOperationResult.IsSuccess = false;
-            }
-        }
-        catch (Exception ex)
-        {
-            logger.LogError(ex, "Unexpected failure while cancelling car class {CarClass} for order id {orderId}", request.CarClass, request.OrderId);
+            await daprClient.ExecuteStateTransactionAsync("statestore", transactionOperations);
+            logger.LogInformation("Car class {CarClass} for order id {orderId} canceled - {CarClassState} cars reserved",
+                request.CarClass, request.OrderId, carClassState);
+
+            reservationOperationResult.IsSuccess = true;
+
+            await daprClient.InvokeBindingAsync(callbackBindingNameProvider.CallbackBindingName, "create", reservationOperationResult);
+
+        }
+        catch (Exception e)
+        {
+            logger.LogError(e, "Failed to cancel car class {CarClass} for order id {orderId}", request.CarClass, request.OrderId);
             reservationOperationResult.IsSuccess = false;
-        }
-
-        await daprClient.InvokeBindingAsync(callbackBindingNameProvider.CallbackBindingName, "create", reservationOperationResult);
-}
-
-}).WithName("CarReservation")
+            await daprClient.InvokeBindingAsync(callbackBindingNameProvider.CallbackBindingName, "create", reservationOperationResult);
+        }
+    }
+})
+    .WithName("CarReservation")
     .WithOpenApi();
 
 app.MapGet("/reservation-state/{orderId}", async (
-        [FromRoute] Guid orderId, 
+        [FromRoute] Guid orderId,
         [FromServices] DaprClient daprClient,
         [FromServices] ILogger<Program> logger) =>
 {
     try
     {
-<<<<<<< HEAD
-        logger.LogInformation("Received request to get reservation state for order id: {OrderId}", orderId);
-=======
         var stateStoreKey = MakeStateStoreKey(orderId.ToString());
 
->>>>>>> fb55a23e
         // Attempt to fetch the reservation state for the given order ID from the Dapr state store
         var reservationState = await daprClient.GetStateAsync<ReservationState>("statestore", stateStoreKey);
 
@@ -513,7 +441,7 @@
         }
         else
         {
-             logger.LogInformation("Car class {CarClass} already exists in index '{IndexKey}'", carClass, carClassIndexKey);
+            logger.LogInformation("Car class {CarClass} already exists in index '{IndexKey}'", carClass, carClassIndexKey);
         }
 
         // Execute the transaction
