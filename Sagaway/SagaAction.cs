--- conflicted
+++ resolved
@@ -88,11 +88,7 @@
                 
                 if (retryInterval == default || MaxRetries == 0)
                 {
-<<<<<<< HEAD
                     LogAndRecord($"No retry for {OperationName}. Not setting a reminder");
-=======
-                    _logger.LogDebug("No reminder needed for {OperationName} in saga {SagaId} as retry interval is default or max retries is 0.", OperationName, _saga._sagaUniqueId);
->>>>>>> 7fb846c2
                     return default;
                 }
 
@@ -100,12 +96,10 @@
                 await _saga._sagaSupportOperations.SetReminderAsync(ReminderName, retryInterval);
                 _isReminderOn = true;
 
-<<<<<<< HEAD
                 // After setting the operation-level reminder, cancel the saga-level reminder
                 await _saga.CancelSagaLevelReminderAsync();
-=======
+
                 _logger.LogTrace("Reminder {ReminderName} set for operation {OperationName} in saga {SagaId} with interval {RetryInterval}", ReminderName, OperationName, _saga._sagaUniqueId, retryInterval);
->>>>>>> 7fb846c2
 
                 return retryInterval;
             }
@@ -138,7 +132,6 @@
             {
                 if (_isReminderOn || forceCancel)
                 {
-<<<<<<< HEAD
                     // Before canceling the operation-level reminder, set the saga-level reminder
                     if (!forceCancel)
                     {
@@ -146,8 +139,6 @@
                         await _saga.SetSagaLevelReminderAsync(GetRetryInterval(_retryCount));
                     }
 
-=======
->>>>>>> 7fb846c2
                     _logger.LogInformation("Canceling old reminder {ReminderName} for {OperationName}", ReminderName, OperationName);
                     _isReminderOn = false;
                     await _saga._sagaSupportOperations.CancelReminderAsync(ReminderName);
@@ -195,26 +186,18 @@
             {
                 if (Succeeded || Failed)
                 {
-<<<<<<< HEAD
                     await CancelReminderIfOnAsync();
-=======
                     _logger.LogDebug("Operation {OperationName} already succeeded or failed. No action needed.", OperationName);
->>>>>>> 7fb846c2
                     return;
                 }
 
                 LogAndRecord($"{OperationName} Success");
                 
                 Succeeded = true;
-<<<<<<< HEAD
 
                 await CancelReminderIfOnAsync();
 
                 await _saga.RecordEndOperationTelemetry(_sagaOperation.Operation, IsRevert ? OperationOutcome.Reverted : OperationOutcome.Succeeded, IsRevert);
-=======
-                
-                await _saga.RecordEndOperationTelemetry(SagaOperation.Operation, IsRevert ? OperationOutcome.Reverted : OperationOutcome.Succeeded, IsRevert);
->>>>>>> 7fb846c2
                 await _saga.CheckForCompletionAsync();
 
             }
@@ -227,11 +210,8 @@
 
                 if (Succeeded || Failed)
                 {
-<<<<<<< HEAD
                     await CancelReminderIfOnAsync();
-=======
                     _logger.LogWarning("OnReminderAsync: Operation {OperationName} already succeeded or failed. No action needed.", OperationName);
->>>>>>> 7fb846c2
                     return;
                 }
 
