<<<<<<< HEAD
﻿using Microsoft.AspNetCore.Http;
=======
﻿using System.Net.Http.Headers;
>>>>>>> 0a0007c4

namespace Sagaway.Callback.Propagator;

/// <summary>
/// Defines the contract for managing the Sagaway context, providing methods
/// to retrieve and apply the context across distributed services.
/// </summary>
public interface ISagawayContextManager
{
    /// <summary>
    /// Gets the current Sagaway context as a base64 serialized string. 
    /// This context can be used to propagate across service boundaries.
    /// </summary>
    /// <returns>The current Sagaway context as a base64 serialized string.</returns>
    string Context { get; }

    /// <summary>
    /// Gets the current Sagaway context with the custom metadata property contains the custom metadata
    /// as a base64 serialized string.
    /// This context can be used to propagate across service boundaries.
    /// </summary>
    /// <param name="customMetadata">The custom metadata to include in the context.</param>
    /// <returns>The current Sagaway context with the custom metadata as a base64 serialized string.</returns>
    string GetContextWithMetadata(string customMetadata = "");

    /// <summary>
    /// Gets the headers from the provided Sagaway context.
    /// If the context is null, the current Sagaway call context is used.
    /// </summary>
    /// <param name="context">The Sagaway context.</param>
    /// <returns>A dictionary of headers extracted from the Sagaway context.</returns>
    Dictionary<string, string> GetHeaders(SagawayContext? context);

    /// <summary>
    /// Applies a given Sagaway context to the current execution.
    /// This method is used to restore the context in downstream services.
    /// </summary>
    /// <param name="sagaContext">The serialized context string to be applied.</param>
    void ApplyContext(string sagaContext);


    /// <summary>
    /// Gets the Sagaway context from the provided headers.
    /// </summary>
    /// <param name="headers">The headers containing the Sagaway context information.</param>
    /// <returns>The Sagaway context extracted from the headers.</returns>
<<<<<<< HEAD
    SagawayContext GetSagawayContextFromHeaders(IHeaderDictionary headers);
=======
    SagawayContext GetSagawayContextFromHeaders(HttpHeaders headers);
>>>>>>> 0a0007c4


    /// <summary>
    /// A helper method to convert a base64 json string to a given type.
    /// </summary>
    /// <typeparam name="T"></typeparam>
    /// <param name="base64String">The base64 of the json of the type</param>
    /// <returns>An instance</returns>
    T ConvertFromBase64<T>(string base64String);

    /// <summary>
    /// A helper method to convert a given instance to a base64 json string.
    /// </summary>
    /// <typeparam name="T"></typeparam>
    /// <param name="instance">The source instance</param>
    /// <returns></returns>
    string ConvertToBase64<T>(T instance);
}
<|MERGE_RESOLUTION|>--- conflicted
+++ resolved
@@ -1,8 +1,4 @@
-<<<<<<< HEAD
 ﻿using Microsoft.AspNetCore.Http;
-=======
-﻿using System.Net.Http.Headers;
->>>>>>> 0a0007c4
 
 namespace Sagaway.Callback.Propagator;
 
@@ -43,18 +39,12 @@
     /// <param name="sagaContext">The serialized context string to be applied.</param>
     void ApplyContext(string sagaContext);
 
-
     /// <summary>
     /// Gets the Sagaway context from the provided headers.
     /// </summary>
     /// <param name="headers">The headers containing the Sagaway context information.</param>
     /// <returns>The Sagaway context extracted from the headers.</returns>
-<<<<<<< HEAD
     SagawayContext GetSagawayContextFromHeaders(IHeaderDictionary headers);
-=======
-    SagawayContext GetSagawayContextFromHeaders(HttpHeaders headers);
->>>>>>> 0a0007c4
-
 
     /// <summary>
     /// A helper method to convert a base64 json string to a given type.
