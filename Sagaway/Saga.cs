﻿using System.ComponentModel.DataAnnotations;
using System.Globalization;
using System.Text;
using System.Text.Json.Nodes;
using Microsoft.Extensions.Logging;
using Sagaway.Telemetry;

namespace Sagaway;

/// <summary>
/// The saga implementation class
/// </summary>
/// <typeparam name="TEOperations"></typeparam>
/// <remarks>Use <see cref="SagaBuilder"></see> to build a saga instance/> </remarks>
public partial class Saga<TEOperations> : ISagaReset, ISaga<TEOperations> where TEOperations : Enum
{
    #region Transient State - built in each activation

    private ILogger _logger;
    private readonly ISagaSupport _sagaSupportOperations;
    private readonly Action<string>? _onSuccessCallback;
    private readonly Action<string>? _onFailedCallback;
    private readonly Action<string>? _onRevertedCallback;
    private readonly Action<string>? _onRevertFailureCallback;
    private bool _deactivated;
    private readonly ILockWrapper _lock;
    private bool _resetSagaState;
    private bool _corruptedState; //use for flagging corrupted state, for the current call

<<<<<<< HEAD

=======
>>>>>>> 7efb9d03
    private string SagaName => $"Saga_{_sagaUniqueId}";

    #endregion //Transient State

    #region Persistent State - kept in the persistence store

    private string _sagaUniqueId;
    private bool _done;
    private readonly List<SagaOperationExecution> _operations;
    private readonly StringBuilder _stepRecorder = new();
    private bool _hasFailedReported;
    private bool _isReverting;
    private readonly SagaTelemetryContext _telemetryContext;
<<<<<<< HEAD
=======
    
    // Field to track if the saga-level reminder is on
    private bool _isSagaReminderOn;
>>>>>>> 7efb9d03


    #endregion //Persistent State

    /// <summary>
    /// All operations have been executed successfully and the saga is completed
    /// </summary>
    public bool Succeeded => _operations.All(o => o.Succeeded);

    /// <summary>
    /// The saga has failed and is in the process of reverting
    /// </summary>
    public bool Failed => _operations.Any(o => o.Failed);

    /// <summary>
    /// The saga has failed and has reverted all operations
    /// </summary>
    public bool Reverted => _operations.All(o => o.Reverted);

    /// <summary>
    /// The saga has failed and has failed to revert all operations. It is considered done.
    /// </summary>
    public bool RevertFailed => _operations.Any(o => o.RevertFailed) && _operations.All(o => o.RevertFailed || o.Reverted);

    /// <summary>
    /// The saga is in progress
    /// </summary>
    public bool InProgress => Started && !Succeeded && !Reverted && !RevertFailed;

    /// <summary>
    /// The saga has not started yet
    /// </summary>
    public bool NotStarted => _operations.All(o => o.NotStarted);

    /// <summary>
    /// The saga has not started
    /// </summary>
    public bool Started => !NotStarted;

    /// <summary>
    /// The Saga executed and finished either successfully or failed
    /// </summary>
    public bool Completed => !InProgress && Started;

    #region Saga level reminder

    // Method to set the saga-level reminder
    private async Task SetSagaLevelReminderAsync(TimeSpan reminderTime)
    {
        if (!_isSagaReminderOn)
        {
            _logger.LogInformation("{SagaStateName}: Setting Saga-level reminder.", SagaName);
            await _sagaSupportOperations.SetReminderAsync("SagaHeartbeatReminder", reminderTime);
            _isSagaReminderOn = true;
        }
    }

    // Method to cancel the saga-level reminder
    private async Task CancelSagaLevelReminderAsync()
    {
        if (_isSagaReminderOn)
        {
            _logger.LogInformation("{SagaStateName}: Canceling Saga-level reminder.", SagaName);
            await _sagaSupportOperations.CancelReminderAsync("SagaHeartbeatReminder");
            _isSagaReminderOn = false;
        }
    }

    #endregion
    #region Telemetry

    private ITelemetryAdapter TelemetryAdapter => _sagaSupportOperations.TelemetryAdapter;

    private async Task RecordStartOperationTelemetry(TEOperations sagaOperation, bool isReverting)
    {
        try
        {
            await TelemetryAdapter.StartOperationAsync(_telemetryContext, (isReverting ? "Revert" : "") + sagaOperation);
        }
        catch (Exception e)
        {
<<<<<<< HEAD
            _logger.LogError(e, "{SagaName}: Error recording start operation telemetry", SagaName);
=======
            _logger.LogError(e, "{SagaStateName}: Error recording start operation telemetry", SagaName);
>>>>>>> 7efb9d03
        }
    }

    private async Task RecordEndOperationTelemetry(TEOperations sagaOperation, OperationOutcome operationOutcome,
        bool isReverting)
    {
        try
        {
            await TelemetryAdapter.EndOperationAsync(_telemetryContext, (isReverting ? "Revert" : "") + sagaOperation,
                operationOutcome);
        }
        catch (Exception e)
        {
<<<<<<< HEAD
            _logger.LogError(e, "{SagaName}: Error recording end operation telemetry", SagaName);
=======
            _logger.LogError(e, "{SagaStateName}: Error recording end operation telemetry", SagaName);
>>>>>>> 7efb9d03
        }
    }

    private async Task RecordRetryAttemptTelemetryAsync(TEOperations sagaOperationOperation, int retryCount, bool isReverting)
    {
        try
        {
            await TelemetryAdapter.RecordRetryAttemptAsync(_telemetryContext,
                (isReverting ? "Revert" : "") + sagaOperationOperation, retryCount);
        }
        catch (Exception e)
        {
<<<<<<< HEAD
            _logger.LogError(e, "{SagaName}: Error recording retry attempt telemetry", SagaName);
=======
            _logger.LogError(e, "{SagaStateName}: Error recording retry attempt telemetry", SagaName);
>>>>>>> 7efb9d03
        }
    }

    /// <summary>
    /// Record custom telemetry event that is part of the Saga execution and can be traced using
    /// services such as OpenTelemetry
    /// </summary>
    /// <param name="eventName">The custom event name</param>
    /// <param name="properties">The custom event parameters</param>
    public async Task RecordCustomTelemetryEventAsync(string eventName, IDictionary<string, object>? properties)
    {
        try
        {
            await TelemetryAdapter.RecordCustomEventAsync(_telemetryContext, eventName, properties);
        }
        catch (Exception e)
        {
<<<<<<< HEAD
            _logger.LogError(e, "{SagaName}: Error recording custom telemetry event", SagaName);
=======
            _logger.LogError(e, "{SagaStateName}: Error recording custom telemetry event", SagaName);
>>>>>>> 7efb9d03
        }
    }

    /// <summary>
    /// Records any exceptions or failures.
    /// </summary>
    /// <param name="exception">The exception that occurred.</param>
    /// <param name="context">An optional context or description where the exception occurred.</param>
    // ReSharper disable once MemberCanBePrivate.Global
    public async Task RecordTelemetryExceptionAsync(Exception exception, string? context = null)
    {
        try
        {
            await TelemetryAdapter.RecordExceptionAsync(_telemetryContext, exception, context);
        }
        catch (Exception e)
        {
<<<<<<< HEAD
            _logger.LogError(e, "{SagaName}: Error recording exception", SagaName);
=======
            _logger.LogError(e, "{SagaStateName}: Error recording exception", SagaName);
>>>>>>> 7efb9d03
        }
    }

    #endregion //telemetry

    private Saga(ILogger logger, string sagaUniqueId, ISagaSupport sagaSupportOperations,
        IReadOnlyList<SagaOperation> operations, Action<string>? onSuccessCallback, Action<string>? onFailedCallback,
        Action<string>? onRevertedCallback, Action<string>? onRevertFailureCallback)
    {
        _logger = logger ?? throw new ArgumentNullException(nameof(logger));

        _sagaUniqueId = sagaUniqueId;
        _sagaSupportOperations = sagaSupportOperations;
        _operations = operations.Select(o => new SagaOperationExecution(this, o, logger)).ToList();
        _onSuccessCallback = onSuccessCallback;
        _onFailedCallback = onFailedCallback;
        _onRevertedCallback = onRevertedCallback;
        _onRevertFailureCallback = onRevertFailureCallback;
        _lock = _sagaSupportOperations.CreateLock();

        _logger.LogInformation("Created new Saga instance with ID {SagaId}", _sagaUniqueId);

        Validate();
        SetExecutableOperationDependencies();
        _telemetryContext = new SagaTelemetryContext(_sagaUniqueId, $"Saga{typeof(TEOperations).Name}",
            logger, new TelemetryDataPersistence(this));
    }

    private void Validate()
    {
        //must provide logger
        if (_logger == null)
        {
            throw new ValidationException(nameof(_logger));
        }

        //saga unique id must be provided
        if (string.IsNullOrWhiteSpace(_sagaUniqueId))
        {
            throw new ValidationException($"[{SagaName}] A unique saga id must be provided for the Saga");
        }

        //saga support must be provided
        if (_sagaSupportOperations == null)
        {
            throw new ValidationException(
                $"[{SagaName}] A saga support type the implement the interface {nameof(ISagaSupport)} must be provided");
        }

        //at least one operation must be provided
        if (_operations == null || _operations.Count == 0)
        {
            throw new ValidationException($"[{SagaName}] At least one operation must be provided");
        }

        //for all provided operations, a do operation must be provided
        if (_operations.Any(o => o.Operation.DoOperationAsync == null))
        {
            throw new ValidationException($"[{SagaName}] All operation must set the Do function");
        }

        if (_operations.Count == 0)
        {
            throw new ValidationException($"[{SagaName}] No operations are defined");
        }

        //must have a success callback
        if (_onSuccessCallback == null)
        {
            throw new ValidationException($"[{SagaName}] No on success callback is defined");
        }

        //must have a revert callback
        if (_onRevertedCallback == null && _onFailedCallback == null)
        {
            throw new ValidationException($"[{SagaName}] No on reverted or on failed callback is defined");
        }

        //must have a revert failure callback
        if (_onRevertFailureCallback == null && _onFailedCallback == null)
        {
            throw new ValidationException($"[{SagaName}] No on revert failure or on failed callback is defined");
        }

        //for each operation that provided a validate function, a Retry number that is grater than 0 must be provided
        if (_operations.Any(o => o.Operation is { ValidateAsync: { }, MaxRetries: <= 0 }))
        {
            throw new ValidationException(
                $"[{SagaName}] Retry count must be greater than 0 for all operations that provide a validate function");
        }

        //for each operation that provided a validate function, a positive  Retry Interval or retry function must be provided
        if (_operations.Any(o => o.Operation is
                { ValidateAsync: not null, RetryInterval.TotalSeconds: <= 0, RetryIntervalFunction: null }))
        {
            throw new ValidationException(
                $"[{SagaName}] Retry interval must be greater than 0 or a retry delay function is provided for all operations that provide a validate function");
        }
    }

    //called by the ctor
    private void SetExecutableOperationDependencies()
    {
        foreach (var operation in _operations)
        {
            var dependencies = _operations.Where(o => operation.Operation.Preconditions!.HasFlag(o.Operation.Operation))
                .ToList();
            operation.SetDependencies(dependencies);
        }
    }

    /// <summary>
    /// Create a saga fluent interface builder
    /// </summary>
    /// <param name="uniqueId"></param>
    /// <param name="sagaSupportOperations"></param>
    /// <param name="logger"></param>
    /// <returns>A saga builder</returns>
    public static SagaBuilder Create(string uniqueId, ISagaSupport sagaSupportOperations, ILogger logger)
    {
        return new SagaBuilder(uniqueId, sagaSupportOperations, logger);
    }

    /// <summary>
    /// Handles the activated event
    /// </summary>
    /// <returns>Async operation</returns>
    public async Task InformActivatedAsync()
    {
        bool isNew = false;
        bool completed = false;
        
        _logger.LogTrace("Saga {_sagaUniqueId} is activated.", _sagaUniqueId);

        await _lock.LockAsync(async () =>
        {
            _deactivated = false;
            try
            {
                isNew = await LoadStateAsync();
            }
            catch (Exception ex)
            {
<<<<<<< HEAD
                _logger.LogError(ex, "Error loading saga state {SagaName}", SagaName);
=======
                _logger.LogError(ex, "Error loading saga state {SagaStateName}", SagaName);
>>>>>>> 7efb9d03
                throw;
            }
            if (_done)
            {
                _logger.LogInformation("Saga {_sagaUniqueId} is already completed, no need to activate.", _sagaUniqueId);
                completed = true;
            }
        });

        if (completed)
            return;

        await TelemetryAdapter.StartSagaAsync(_telemetryContext, isNew);
    }

    /// <summary>
    /// Handles the deactivated event
    /// </summary>
    /// <returns>Async operation</returns>
    public async Task InformDeactivatedAsync()
    {
        _logger.LogTrace("Saga {_sagaUniqueId} is deactivated.", _sagaUniqueId);

        await _lock.LockAsync(async () =>
        {
            try
            {
                _stepRecorder.AppendLine("The Saga is deactivated.");
                _deactivated = true;
                await StoreStateAsync();
            }
            catch (Exception ex)
            {
<<<<<<< HEAD
                _logger.LogError(ex, "Error saving saga state {SagaName}", SagaName);
=======
                _logger.LogError(ex, "Error saving saga state {SagaStateName}", SagaName);
>>>>>>> 7efb9d03
                throw;
            }
        });

        await TelemetryAdapter.ActivateLongOperationAsync(_telemetryContext);
    }

    //load the state of the saga, if there is no state, it is a new saga
    private async Task<bool> LoadStateAsync()
    {
        try
        {
            var json = await _sagaSupportOperations.LoadSagaAsync(SagaName);

            //log the json as readable text
            _logger.LogDebug($"On loading state: Saga {SagaName} state: {json}");

            if (json is null || json.Count == 0)
            {
<<<<<<< HEAD
                _logger.LogInformation("State {SagaName} is not found in persistence store, Assuming first run.", SagaName);
=======
                _logger.LogInformation("State {SagaStateName} is not found in persistence store, Assuming first run.", SagaName);
>>>>>>> 7efb9d03
                return true;
            }

            var uniqueId = json["sagaUniqueId"]?.GetValue<string>();

            _sagaUniqueId = uniqueId!;
            _done = json["done"]?.GetValue<bool>() ?? false;
            _isReverting = json["isReverting"]?.GetValue<bool>() ?? false;
            _hasFailedReported = json["hasFailedReported"]?.GetValue<bool>() ?? false;
            _isSagaReminderOn = json["isSagaReminderOn"]?.GetValue<bool>() ?? false;

            _stepRecorder.Length = 0;
            _stepRecorder.Append(json["stepRecorder"]?.GetValue<string>() ?? string.Empty);
            _stepRecorder.AppendLine("The Saga is activated.");
            foreach (var operation in _operations)
            {
                operation.LoadState(json);
            }

            var telemetryStateStore = json["telemetryStateStore"]?.GetValue<string>() ?? string.Empty;
            var telemetryStatePairs = telemetryStateStore.Split('|', StringSplitOptions.RemoveEmptyEntries);

            _telemetryStateStore.Clear();
            foreach (var pair in telemetryStatePairs)
            {
                var keyValue = pair.Split(',', StringSplitOptions.RemoveEmptyEntries);
                if (keyValue.Length == 2)
                {
                    _telemetryStateStore[keyValue[0]] = keyValue[1];
                }
            }

            await CheckForCompletionAsync();
            return false; //new saga
        }
        catch (Exception ex)
        {
            _logger.LogError(ex, "Error loading saga state {SagaName}", SagaName);
            _corruptedState = true;
            await CancelOperationRemindersAsync();
            throw new CorruptedSagaStateException($"[{SagaName}] Error loading Saga State, see inner exception. Important, check this problem, it can hurt reliability since a Saga process may stop in the middle!", ex);
        }
    }

    private async Task CancelOperationRemindersAsync()
    {
         _logger.LogInformation("[{SagaName}] Trying to cancel all reminders for the saga", SagaName);

         foreach (var operation in _operations)
         {
             try
             {
                 await operation.CancelPossibleReminderIfOnAsync();
             }

             catch (Exception e)
             {
                 _logger.LogWarning(e,"{SagaName} Error trying to cancel reminder for operation {operation} as a clean operation to prevent endless loop",
                     SagaName, operation.Operation.Operation);
             }
         }
    }

    private async Task StoreStateAsync()
    {
        _logger.LogInformation("Storing state for saga {_sagaUniqueId}.", _sagaUniqueId);

        var json = new JsonObject();

        if (_resetSagaState)
        {
            //store an empty state to reset the saga
            await _sagaSupportOperations.SaveSagaStateAsync(SagaName, json);
            _resetSagaState = false;
            _logger.LogInformation("Saga {SagaName} state is reset.", SagaName);
            return;

        }
        foreach (var operation in _operations)
        {
            operation.StoreState(json);
        }

        json["sagaUniqueId"] = _sagaUniqueId;
        json["done"] = _done;
        json["isReverting"] = _isReverting;
        json["hasFailedReported"] = _hasFailedReported;
        json["stepRecorder"] = _stepRecorder.ToString();
<<<<<<< HEAD
=======
        json["isSagaReminderOn"] = _isSagaReminderOn;
>>>>>>> 7efb9d03

        var telemetryStateStore = _telemetryStateStore.Aggregate(
            new StringBuilder(), (sb, pair) => sb.Append($"{pair.Key},{pair.Value}|"), sb => sb.ToString());

        if (!string.IsNullOrWhiteSpace(telemetryStateStore))
            json["telemetryStateStore"] = telemetryStateStore;

        await _sagaSupportOperations.SaveSagaStateAsync(SagaName, json);

        //log the json as readable text
        _logger.LogDebug("On storing state: Saga {SagaName} state: {json}", SagaName, json);
    }

    /// <summary>
    /// Call when all saga operations are completed
    /// </summary>
    public event EventHandler<SagaCompletionEventArgs>? OnSagaCompleted;

    /// <summary>
    /// Execute the saga
    /// </summary>
    /// <returns>Async method</returns>
    public async Task RunAsync()
    {
        _logger.LogInformation("[{SagaName}]: (Re)Starting saga execution", SagaName);
        bool ShouldRun() => !_deactivated && (NotStarted || InProgress);

        await _lock.LockAsync(async () =>
        {
            if (ShouldRun())
            {
                _logger.LogDebug("Finding all waiting operations for saga {SagaId}", _sagaUniqueId);

                var allWaitingOperations = _operations.Where(o => o.CanExecute).ToList();

                if (!allWaitingOperations.Any() || allWaitingOperations.All(o => o.Failed))
                {
                    _logger.LogInformation("No operations to run, saga {SagaId} will exit until next activation", _sagaUniqueId);
                    return;
                }

                foreach (var operation in allWaitingOperations)
                {
                    _logger.LogDebug("Starting operation {Operation} in saga {SagaId}", operation.Operation.Operation, _sagaUniqueId);

                    await operation.StartExecuteAsync();

                    if (!ShouldRun())
                        break;
                }
            }
            _logger.LogInformation("Saga {SagaId} finished current execution, exiting until next activation", _sagaUniqueId);
        });
    }

    /// <summary>
    /// Handles the outcome of an operation
    /// </summary>
    /// <param name="operation">The operation</param>
    /// <param name="success">Success or failure</param>
    /// <param name="failFast">If true, fail the Saga, stop retries and start revert</param>
    /// <returns>Async operation</returns>
    [Obsolete("Use ReportOperationOutcomeAsync with the FastOutcome enum instead")]
    public async Task ReportOperationOutcomeAsync(TEOperations operation, bool success, bool failFast)
    {
        await ReportOperationOutcomeAsync(operation, success,
            failFast ? SagaFastOutcome.Failure : SagaFastOutcome.None);
    }

    /// <summary>
    /// Implementer should call this method to inform the outcome of an operation
    /// </summary>
    /// <param name="operation">The operation</param>
    /// <param name="success">Success or failure</param>
    /// <param name="sagaFastOutcome">Inform a fast outcome for the Saga from a single operation, either fast fail or success
    /// <remarks><see cref="SagaFastOutcome.Failure"/> fails the saga and start the compensation process</remarks>
    /// <remarks><see cref="SagaFastOutcome.Success"/> Finish the saga successfully, marked all non-started operations as succeeded</remarks></param>
    /// <returns>Async operation</returns>
    public async Task ReportOperationOutcomeAsync(TEOperations operation, bool success,
        SagaFastOutcome sagaFastOutcome = SagaFastOutcome.None)
    {
        if (success && sagaFastOutcome == SagaFastOutcome.Failure)
            throw new InvalidOperationException($"[{SagaName}] Cannot have success and fail fast at the same time");

        if (!success && sagaFastOutcome == SagaFastOutcome.Success)
            throw new InvalidOperationException($"[{SagaName}] Cannot have fast success without success");

        _logger.LogInformation("Saga {_sagaUniqueId} operation {Operation} reported outcome {Success}", _sagaUniqueId, operation, success);

        await _lock.LockAsync(async () =>
        {
            if (!InProgress)
            {
                _logger.LogWarning("Saga {_sagaUniqueId} is not in progress, ignoring operation outcome", _sagaUniqueId);
                return;
            }

            try
            {
                if (sagaFastOutcome == SagaFastOutcome.Success)
                {

                    var allNotStartedOperations = _operations.Where(o => o.NotStarted);

                    foreach (var op in allNotStartedOperations)
                    {
                        op.MarkSucceeded();
                    }
                }

                var operationExecution = _operations.Single(o => o.Operation.Operation.Equals(operation));
                if (success)
                {
                    await operationExecution.InformSuccessOperationAsync();
                }
                else
                {
                    await operationExecution.InformFailureOperationAsync(sagaFastOutcome == SagaFastOutcome.Failure);
                }
            }
            finally
            {
                await RunAsync();
            }
        });
    }

    /// <summary>
    /// Handles the outcome of an undo operation
    /// </summary>
    /// <param name="operation">The operation</param>
    /// <param name="success">Success or failure</param>
    /// <returns>Async operation</returns>
    public async Task ReportUndoOperationOutcomeAsync(TEOperations operation, bool success)
    {
        _logger.LogInformation("Saga {_sagaUniqueId} operation {Operation} reported undo outcome {Success}", _sagaUniqueId, operation, success);

        await _lock.LockAsync(async () =>
        {
            if (!InProgress)
                return;

            var operationExecution = _operations.Single(o => o.Operation.Operation.Equals(operation));
            if (success)
            {
                await operationExecution.InformSuccessUndoOperationAsync();
            }
            else
            {
                await operationExecution.InformFailureUndoOperationAsync();
            }
        });
    }

    /// <summary>
    /// Return the saga log up to this point
    /// </summary>
    public string SagaLog => _stepRecorder.ToString();


    private async Task CheckForCompletionAsync()
    {
        try
        {
            //we use _done flag and not the Completed property to make sure we enter this function
            //for the last time when the saga is done, we also call the cancel all reminder in the finally block
            if (_done)
                return;

            
            //Failed is a transient state, so the saga is not done reverting,
            //We ensure that we call the onFailedCallback only once
            if (Failed && _onFailedCallback != null && !_hasFailedReported)
            {
                _logger.LogDebug("Saga {_sagaUniqueId} failed, calling onFailedCallback.", _sagaUniqueId);

                _hasFailedReported = true;
                _onFailedCallback(_stepRecorder.ToString());
                await TelemetryAdapter.RecordCustomEventAsync(_telemetryContext, "SagaFailure");
            }

            if (Completed)
            {
                _logger.LogInformation("Saga {_sagaUniqueId} is completed.", _sagaUniqueId);

                _done = true;
                var telemetryOutcome = Succeeded ? SagaOutcome.Succeeded :
                    Reverted ? SagaOutcome.Reverted : SagaOutcome.PartiallyReverted;
                await TelemetryAdapter.EndSagaAsync(_telemetryContext, telemetryOutcome);
            }

            //first handle completion notification
            if (Succeeded && _onSuccessCallback != null)
            {
                _logger.LogTrace("Saga {_sagaUniqueId} is succeeded, calling onSuccessCallback.", _sagaUniqueId);

                _onSuccessCallback(_stepRecorder.ToString());
            }
            else if (Reverted && _onRevertedCallback != null)
            {
                _logger.LogTrace("Saga {_sagaUniqueId} is reverted, calling onRevertedCallback.", _sagaUniqueId);

                _onRevertedCallback(_stepRecorder.ToString());
            }
            else if (RevertFailed && _onRevertFailureCallback != null)
            {
                _logger.LogTrace("Saga {_sagaUniqueId} is revert failed, calling onRevertFailureCallback.", _sagaUniqueId);

                _onRevertFailureCallback(_stepRecorder.ToString());
            }
        }
        catch (Exception ex)
        {
            _logger.LogError(ex, "[{SagaName}] Error calling report result callback", SagaName);
        }
        finally
        {
            if (_done) //cancel all possible left reminders
            {
<<<<<<< HEAD
                await CancelOperationRemindersAsync();
=======
                foreach (var sagaOperationExecution in _operations)
                {
                    await sagaOperationExecution.CancelPossibleReminderIfOnAsync();
                }

                // Cancel the saga-level reminder
                await CancelSagaLevelReminderAsync();
>>>>>>> 7efb9d03
            }
        }

        if (!_done) //saga completed
        {
            _logger.LogInformation("[{SagaName}] Saga is still in progress.", SagaName);
            return;
        }

        //saga is done

        _logger.LogInformation("[{SagaName}] completed with status: " +
                               (Succeeded ? "Success" : Reverted ? "Reverted" : "RevertFailed"), SagaName);

        SagaCompletionStatus sagaCompletionStatus = Succeeded ? SagaCompletionStatus.Succeeded :
            Reverted ? SagaCompletionStatus.Reverted : SagaCompletionStatus.RevertFailed;

        try
        {
            OnSagaCompleted?.Invoke(this,
                new SagaCompletionEventArgs(_sagaUniqueId, sagaCompletionStatus, _stepRecorder.ToString()));
        }
        catch (Exception e)
        {
            _logger.LogError(e, "Error calling OnSagaCompleted event");
        }
    }

    private void RecordStep(TEOperations operation, string step)
    {
        AppendRecordStep($"[{operation}]: {step}");
    }

    private void RecordMessage(string message)
    {
        AppendRecordStep($"{message}[{_sagaUniqueId}]");
    }

    private void AppendRecordStep(string message)
    {
        var time = DateTimeOffset.UtcNow.ToString("HH:mm:ss", CultureInfo.InvariantCulture);
        _stepRecorder.AppendLine($"[{time}]{message}");
    }

    private async Task CompensateAsync()
    {
        if (_isReverting)
        {
            _logger.LogInformation("[{SagaName}] is already in reverting state.", SagaName);
            return;
        }

        _isReverting = true;
        foreach (var operation in _operations)
        {
            if (operation.NotStarted)
            {
                var message =
                    $"Saga {_sagaUniqueId} is not reverting not started operation {operation.Operation.Operation}.";
                RecordStep(operation.Operation.Operation, message);
                _logger.LogInformation(message);
                operation.MarkReverted();
                continue;
            }

            await operation.RevertAsync();
        }

        await CheckForCompletionAsync();
    }

    /// <summary>
    /// Handles reminder operations
    /// </summary>
    /// <param name="reminder"></param>
    /// <returns>Async operation</returns>
    public async Task ReportReminderAsync(string reminder)
    {
        if (_corruptedState)
        {
            await _sagaSupportOperations.CancelReminderAsync(reminder);
            _logger.LogWarning("[{SagaName}] Saga state is corrupted, skipping reminder handling.", SagaName);
            return;
        }

        await _lock.LockAsync(async () =>
        {
            try
            {
                if (_deactivated)
                {
                    await InformActivatedAsync();
                }

                if (reminder == "SagaHeartbeatReminder")
                {
                    _logger.LogInformation("[{SagaName}] Saga heartbeat reminder received.", SagaName);
                    await RunAsync();
                    return;
                }

                var operationName = reminder.Split(':')[0];
<<<<<<< HEAD
                var operation = _operations.FirstOrDefault(o => o.Operation.Operation.ToString().Equals(operationName));

                if (operation == null)
                {
                    _logger.LogWarning("[{SagaName}] Reminder {ReminderName} for {OperationName}: Operation is not found, canceling reminder.", 
                        SagaName, reminder, operationName);
                    await _sagaSupportOperations.CancelReminderAsync(reminder);
                    return;
                }
=======
                var operation = _operations.Single(o => o.Operation.Operation.ToString().Equals(operationName));
>>>>>>> 7efb9d03
                
                await operation.OnReminderAsync();
            }
            catch (Exception ex)
            {
                _logger.LogError(ex, $"[{SagaName}] Error handling reminder {reminder}, canceling reminder.");
<<<<<<< HEAD
=======
                await _sagaSupportOperations.CancelReminderAsync(reminder);
>>>>>>> 7efb9d03
            }
            finally
            {
                await RunAsync();
            }
        });
    }

    /// <summary>
    /// Reset the saga state to allow re-execution
    /// </summary>
    /// <returns>Async operation</returns>
    public async Task ResetSagaAsync()
    {
        _logger.LogInformation("Resetting saga {_sagaUniqueId} state.", _sagaUniqueId);

        await _lock.LockAsync(async () =>
        {
            await Task.CompletedTask;
            //on updating store, we will erase the state
            _resetSagaState = true;
        });
    }

    /// <summary>
    /// Return the saga status for debugging purposes
    /// </summary>
    /// <returns>The complete state of the Saga</returns>
    public string GetSagaStatus()
    {
        var status = new StringBuilder();
        status.AppendLine($"Saga Status: {(Succeeded ? "Succeeded" : Failed ? "Failed" : Reverted ? "Reverted" : RevertFailed ? "RevertFailed" : "In Progress")}");
        status.AppendLine("Operation Statuses:");

        foreach (var operation in _operations)
        {
            status.AppendLine($"{operation.Operation.Operation}: {operation.GetStatus()}");
        }

        status.AppendLine("Saga Log:");
        status.AppendLine(SagaLog);

        return status.ToString();
    }
}<|MERGE_RESOLUTION|>--- conflicted
+++ resolved
@@ -27,10 +27,7 @@
     private bool _resetSagaState;
     private bool _corruptedState; //use for flagging corrupted state, for the current call
 
-<<<<<<< HEAD
-
-=======
->>>>>>> 7efb9d03
+
     private string SagaName => $"Saga_{_sagaUniqueId}";
 
     #endregion //Transient State
@@ -44,12 +41,7 @@
     private bool _hasFailedReported;
     private bool _isReverting;
     private readonly SagaTelemetryContext _telemetryContext;
-<<<<<<< HEAD
-=======
-    
-    // Field to track if the saga-level reminder is on
-    private bool _isSagaReminderOn;
->>>>>>> 7efb9d03
+
 
 
     #endregion //Persistent State
@@ -131,11 +123,7 @@
         }
         catch (Exception e)
         {
-<<<<<<< HEAD
             _logger.LogError(e, "{SagaName}: Error recording start operation telemetry", SagaName);
-=======
-            _logger.LogError(e, "{SagaStateName}: Error recording start operation telemetry", SagaName);
->>>>>>> 7efb9d03
         }
     }
 
@@ -149,11 +137,7 @@
         }
         catch (Exception e)
         {
-<<<<<<< HEAD
             _logger.LogError(e, "{SagaName}: Error recording end operation telemetry", SagaName);
-=======
-            _logger.LogError(e, "{SagaStateName}: Error recording end operation telemetry", SagaName);
->>>>>>> 7efb9d03
         }
     }
 
@@ -166,11 +150,7 @@
         }
         catch (Exception e)
         {
-<<<<<<< HEAD
             _logger.LogError(e, "{SagaName}: Error recording retry attempt telemetry", SagaName);
-=======
-            _logger.LogError(e, "{SagaStateName}: Error recording retry attempt telemetry", SagaName);
->>>>>>> 7efb9d03
         }
     }
 
@@ -188,11 +168,7 @@
         }
         catch (Exception e)
         {
-<<<<<<< HEAD
             _logger.LogError(e, "{SagaName}: Error recording custom telemetry event", SagaName);
-=======
-            _logger.LogError(e, "{SagaStateName}: Error recording custom telemetry event", SagaName);
->>>>>>> 7efb9d03
         }
     }
 
@@ -210,11 +186,7 @@
         }
         catch (Exception e)
         {
-<<<<<<< HEAD
             _logger.LogError(e, "{SagaName}: Error recording exception", SagaName);
-=======
-            _logger.LogError(e, "{SagaStateName}: Error recording exception", SagaName);
->>>>>>> 7efb9d03
         }
     }
 
@@ -358,11 +330,7 @@
             }
             catch (Exception ex)
             {
-<<<<<<< HEAD
                 _logger.LogError(ex, "Error loading saga state {SagaName}", SagaName);
-=======
-                _logger.LogError(ex, "Error loading saga state {SagaStateName}", SagaName);
->>>>>>> 7efb9d03
                 throw;
             }
             if (_done)
@@ -396,11 +364,7 @@
             }
             catch (Exception ex)
             {
-<<<<<<< HEAD
                 _logger.LogError(ex, "Error saving saga state {SagaName}", SagaName);
-=======
-                _logger.LogError(ex, "Error saving saga state {SagaStateName}", SagaName);
->>>>>>> 7efb9d03
                 throw;
             }
         });
@@ -420,11 +384,7 @@
 
             if (json is null || json.Count == 0)
             {
-<<<<<<< HEAD
                 _logger.LogInformation("State {SagaName} is not found in persistence store, Assuming first run.", SagaName);
-=======
-                _logger.LogInformation("State {SagaStateName} is not found in persistence store, Assuming first run.", SagaName);
->>>>>>> 7efb9d03
                 return true;
             }
 
@@ -513,10 +473,6 @@
         json["isReverting"] = _isReverting;
         json["hasFailedReported"] = _hasFailedReported;
         json["stepRecorder"] = _stepRecorder.ToString();
-<<<<<<< HEAD
-=======
-        json["isSagaReminderOn"] = _isSagaReminderOn;
->>>>>>> 7efb9d03
 
         var telemetryStateStore = _telemetryStateStore.Aggregate(
             new StringBuilder(), (sb, pair) => sb.Append($"{pair.Key},{pair.Value}|"), sb => sb.ToString());
@@ -736,17 +692,7 @@
         {
             if (_done) //cancel all possible left reminders
             {
-<<<<<<< HEAD
                 await CancelOperationRemindersAsync();
-=======
-                foreach (var sagaOperationExecution in _operations)
-                {
-                    await sagaOperationExecution.CancelPossibleReminderIfOnAsync();
-                }
-
-                // Cancel the saga-level reminder
-                await CancelSagaLevelReminderAsync();
->>>>>>> 7efb9d03
             }
         }
 
@@ -849,7 +795,6 @@
                 }
 
                 var operationName = reminder.Split(':')[0];
-<<<<<<< HEAD
                 var operation = _operations.FirstOrDefault(o => o.Operation.Operation.ToString().Equals(operationName));
 
                 if (operation == null)
@@ -859,19 +804,12 @@
                     await _sagaSupportOperations.CancelReminderAsync(reminder);
                     return;
                 }
-=======
-                var operation = _operations.Single(o => o.Operation.Operation.ToString().Equals(operationName));
->>>>>>> 7efb9d03
                 
                 await operation.OnReminderAsync();
             }
             catch (Exception ex)
             {
                 _logger.LogError(ex, $"[{SagaName}] Error handling reminder {reminder}, canceling reminder.");
-<<<<<<< HEAD
-=======
-                await _sagaSupportOperations.CancelReminderAsync(reminder);
->>>>>>> 7efb9d03
             }
             finally
             {
